--- conflicted
+++ resolved
@@ -312,7 +312,6 @@
 	return base64.RawURLEncoding.EncodeToString(b), err
 }
 
-<<<<<<< HEAD
 // GenerateRandomStringDNSSafe returns a DNS-safe
 // securely generated random string.
 // It will return an error if the system's secure random
@@ -324,7 +323,8 @@
 	str = strings.ReplaceAll(str, "_", "-")
 
 	return str[:n], err
-=======
+}
+
 func IsStringInSlice(slice []string, str string) bool {
 	for _, s := range slice {
 		if s == str {
@@ -333,5 +333,4 @@
 	}
 
 	return false
->>>>>>> 747d64cd
 }