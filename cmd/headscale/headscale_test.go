package main

import (
	"io/fs"
	"io/ioutil"
	"os"
	"path/filepath"
	"strings"
	"testing"

	"github.com/juanfont/headscale"
	"github.com/spf13/viper"
	"gopkg.in/check.v1"
)

func Test(t *testing.T) {
	check.TestingT(t)
}

var _ = check.Suite(&Suite{})

type Suite struct{}

func (s *Suite) SetUpSuite(c *check.C) {
}

func (s *Suite) TearDownSuite(c *check.C) {
}

func (*Suite) TestConfigFileLoading(c *check.C) {
	tmpDir, err := ioutil.TempDir("", "headscale")
	if err != nil {
		c.Fatal(err)
	}
	defer os.RemoveAll(tmpDir)

	path, err := os.Getwd()
	if err != nil {
		c.Fatal(err)
	}

	cfgFile := filepath.Join(tmpDir, "config.yaml")

	// Symlink the example config file
	err = os.Symlink(
		filepath.Clean(path+"/../../config-example.yaml"),
		cfgFile,
	)
	if err != nil {
		c.Fatal(err)
	}

	// Load example config, it should load without validation errors
	err = cli.LoadConfig(cfgFile, true)
	c.Assert(err, check.IsNil)

	// Test that config file was interpreted correctly
	c.Assert(viper.GetString("server_url"), check.Equals, "http://127.0.0.1:8080")
	c.Assert(viper.GetString("listen_addr"), check.Equals, "0.0.0.0:8080")
	c.Assert(viper.GetString("metrics_listen_addr"), check.Equals, "127.0.0.1:9090")
	c.Assert(viper.GetString("db_type"), check.Equals, "sqlite3")
	c.Assert(viper.GetString("db_path"), check.Equals, "/var/lib/headscale/db.sqlite")
	c.Assert(viper.GetString("tls_letsencrypt_hostname"), check.Equals, "")
	c.Assert(viper.GetString("tls_letsencrypt_listen"), check.Equals, ":http")
	c.Assert(viper.GetString("tls_letsencrypt_challenge_type"), check.Equals, "HTTP-01")
	c.Assert(viper.GetStringSlice("dns_config.nameservers")[0], check.Equals, "1.1.1.1")
	c.Assert(
		cli.GetFileMode("unix_socket_permission"),
		check.Equals,
		fs.FileMode(0o770),
	)
	c.Assert(viper.GetBool("logtail.enabled"), check.Equals, false)
}

func (*Suite) TestConfigLoading(c *check.C) {
	tmpDir, err := ioutil.TempDir("", "headscale")
	if err != nil {
		c.Fatal(err)
	}
	defer os.RemoveAll(tmpDir)

	path, err := os.Getwd()
	if err != nil {
		c.Fatal(err)
	}

	// Symlink the example config file
	err = os.Symlink(
		filepath.Clean(path+"/../../config-example.yaml"),
		filepath.Join(tmpDir, "config.yaml"),
	)
	if err != nil {
		c.Fatal(err)
	}

	// Load example config, it should load without validation errors
<<<<<<< HEAD
	err = cli.LoadConfig(tmpDir, false)
=======
	err = headscale.LoadConfig(tmpDir)
>>>>>>> 54acee68
	c.Assert(err, check.IsNil)

	// Test that config file was interpreted correctly
	c.Assert(viper.GetString("server_url"), check.Equals, "http://127.0.0.1:8080")
	c.Assert(viper.GetString("listen_addr"), check.Equals, "0.0.0.0:8080")
	c.Assert(viper.GetString("metrics_listen_addr"), check.Equals, "127.0.0.1:9090")
	c.Assert(viper.GetString("db_type"), check.Equals, "sqlite3")
	c.Assert(viper.GetString("db_path"), check.Equals, "/var/lib/headscale/db.sqlite")
	c.Assert(viper.GetString("tls_letsencrypt_hostname"), check.Equals, "")
	c.Assert(viper.GetString("tls_letsencrypt_listen"), check.Equals, ":http")
	c.Assert(viper.GetString("tls_letsencrypt_challenge_type"), check.Equals, "HTTP-01")
	c.Assert(viper.GetStringSlice("dns_config.nameservers")[0], check.Equals, "1.1.1.1")
	c.Assert(
		headscale.GetFileMode("unix_socket_permission"),
		check.Equals,
		fs.FileMode(0o770),
	)
	c.Assert(viper.GetBool("logtail.enabled"), check.Equals, false)
}

func (*Suite) TestDNSConfigLoading(c *check.C) {
	tmpDir, err := ioutil.TempDir("", "headscale")
	if err != nil {
		c.Fatal(err)
	}
	defer os.RemoveAll(tmpDir)

	path, err := os.Getwd()
	if err != nil {
		c.Fatal(err)
	}

	// Symlink the example config file
	err = os.Symlink(
		filepath.Clean(path+"/../../config-example.yaml"),
		filepath.Join(tmpDir, "config.yaml"),
	)
	if err != nil {
		c.Fatal(err)
	}

	// Load example config, it should load without validation errors
<<<<<<< HEAD
	err = cli.LoadConfig(tmpDir, false)
=======
	err = headscale.LoadConfig(tmpDir)
>>>>>>> 54acee68
	c.Assert(err, check.IsNil)

	dnsConfig, baseDomain := headscale.GetDNSConfig()

	c.Assert(dnsConfig.Nameservers[0].String(), check.Equals, "1.1.1.1")
	c.Assert(dnsConfig.Resolvers[0].Addr, check.Equals, "1.1.1.1")
	c.Assert(dnsConfig.Proxied, check.Equals, true)
	c.Assert(baseDomain, check.Equals, "example.com")
}

func writeConfig(c *check.C, tmpDir string, configYaml []byte) {
	// Populate a custom config file
	configFile := filepath.Join(tmpDir, "config.yaml")
	err := ioutil.WriteFile(configFile, configYaml, 0o600)
	if err != nil {
		c.Fatalf("Couldn't write file %s", configFile)
	}
}

func (*Suite) TestTLSConfigValidation(c *check.C) {
	tmpDir, err := ioutil.TempDir("", "headscale")
	if err != nil {
		c.Fatal(err)
	}
	// defer os.RemoveAll(tmpDir)

	configYaml := []byte(
		"---\ntls_letsencrypt_hostname: \"example.com\"\ntls_letsencrypt_challenge_type: \"\"\ntls_cert_path: \"abc.pem\"",
	)
	writeConfig(c, tmpDir, configYaml)

	// Check configuration validation errors (1)
<<<<<<< HEAD
	err = cli.LoadConfig(tmpDir, false)
=======
	err = headscale.LoadConfig(tmpDir)
>>>>>>> 54acee68
	c.Assert(err, check.NotNil)
	// check.Matches can not handle multiline strings
	tmp := strings.ReplaceAll(err.Error(), "\n", "***")
	c.Assert(
		tmp,
		check.Matches,
		".*Fatal config error: set either tls_letsencrypt_hostname or tls_cert_path/tls_key_path, not both.*",
	)
	c.Assert(
		tmp,
		check.Matches,
		".*Fatal config error: the only supported values for tls_letsencrypt_challenge_type are.*",
	)
	c.Assert(
		tmp,
		check.Matches,
		".*Fatal config error: server_url must start with https:// or http://.*",
	)

	// Check configuration validation errors (2)
	configYaml = []byte(
		"---\nserver_url: \"http://127.0.0.1:8080\"\ntls_letsencrypt_hostname: \"example.com\"\ntls_letsencrypt_challenge_type: \"TLS-ALPN-01\"",
	)
	writeConfig(c, tmpDir, configYaml)
<<<<<<< HEAD
	err = cli.LoadConfig(tmpDir, false)
=======
	err = headscale.LoadConfig(tmpDir)
>>>>>>> 54acee68
	c.Assert(err, check.IsNil)
}<|MERGE_RESOLUTION|>--- conflicted
+++ resolved
@@ -51,7 +51,7 @@
 	}
 
 	// Load example config, it should load without validation errors
-	err = cli.LoadConfig(cfgFile, true)
+	err = headscale.LoadConfig(cfgFile, true)
 	c.Assert(err, check.IsNil)
 
 	// Test that config file was interpreted correctly
@@ -65,7 +65,7 @@
 	c.Assert(viper.GetString("tls_letsencrypt_challenge_type"), check.Equals, "HTTP-01")
 	c.Assert(viper.GetStringSlice("dns_config.nameservers")[0], check.Equals, "1.1.1.1")
 	c.Assert(
-		cli.GetFileMode("unix_socket_permission"),
+		headscale.GetFileMode("unix_socket_permission"),
 		check.Equals,
 		fs.FileMode(0o770),
 	)
@@ -94,11 +94,7 @@
 	}
 
 	// Load example config, it should load without validation errors
-<<<<<<< HEAD
-	err = cli.LoadConfig(tmpDir, false)
-=======
-	err = headscale.LoadConfig(tmpDir)
->>>>>>> 54acee68
+	err = headscale.LoadConfig(tmpDir, false)
 	c.Assert(err, check.IsNil)
 
 	// Test that config file was interpreted correctly
@@ -141,11 +137,7 @@
 	}
 
 	// Load example config, it should load without validation errors
-<<<<<<< HEAD
-	err = cli.LoadConfig(tmpDir, false)
-=======
-	err = headscale.LoadConfig(tmpDir)
->>>>>>> 54acee68
+	err = headscale.LoadConfig(tmpDir, false)
 	c.Assert(err, check.IsNil)
 
 	dnsConfig, baseDomain := headscale.GetDNSConfig()
@@ -178,11 +170,7 @@
 	writeConfig(c, tmpDir, configYaml)
 
 	// Check configuration validation errors (1)
-<<<<<<< HEAD
-	err = cli.LoadConfig(tmpDir, false)
-=======
-	err = headscale.LoadConfig(tmpDir)
->>>>>>> 54acee68
+	err = headscale.LoadConfig(tmpDir, false)
 	c.Assert(err, check.NotNil)
 	// check.Matches can not handle multiline strings
 	tmp := strings.ReplaceAll(err.Error(), "\n", "***")
@@ -207,10 +195,6 @@
 		"---\nserver_url: \"http://127.0.0.1:8080\"\ntls_letsencrypt_hostname: \"example.com\"\ntls_letsencrypt_challenge_type: \"TLS-ALPN-01\"",
 	)
 	writeConfig(c, tmpDir, configYaml)
-<<<<<<< HEAD
-	err = cli.LoadConfig(tmpDir, false)
-=======
-	err = headscale.LoadConfig(tmpDir)
->>>>>>> 54acee68
+	err = headscale.LoadConfig(tmpDir, false)
 	c.Assert(err, check.IsNil)
 }